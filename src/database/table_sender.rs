use crate::{
    common::store::Field,
    database::{
        errors::SyncError,
        store::{Handle, Label, Node, Store},
        sync::ANSWER_DEPTH,
        Question, Table, TableAnswer,
    },
};

use doomstack::{here, Doom, ResultExt, Top};

use std::collections::hash_map::Entry::{Occupied, Vacant};
use std::fs::File;

pub struct TableSender<Key: Field, Value: Field>(Handle<Key, Value>, u32, File);

impl<Key, Value> TableSender<Key, Value>
where
    Key: Field,
    Value: Field,
{
    pub(crate) fn from_handle(handle: Handle<Key, Value>, id: u32, log: File) -> Self {
        TableSender(handle, id, log)
    }

    pub fn hello(&mut self) -> TableAnswer<Key, Value> {
        self.answer(&Question(vec![self.0.root])).unwrap()
    }

    pub fn answer(
        &mut self,
        question: &Question,
    ) -> Result<TableAnswer<Key, Value>, Top<SyncError>> {
        let mut collector: Vec<Node<Key, Value>> = Vec::new();
        let mut store = self.0.cell.take();

        for label in &question.0 {
            if let Err(e) = TableSender::grab(&mut store, &mut collector, *label, ANSWER_DEPTH) {
                self.0.cell.restore(store);
                return Err(e);
            }
        }

        self.0.cell.restore(store);
        Ok(TableAnswer(collector))
    }

    pub fn end(self) -> Table<Key, Value> {
<<<<<<< HEAD
        Table::from_handle(self.0, self.1, self.2)
=======
        let store = self.0.cell.take();
        Table::from_handle(self.0, store.maps_db)
>>>>>>> f1cbcffa
    }

    fn grab(
        store: &mut Store<Key, Value>,
        collector: &mut Vec<Node<Key, Value>>,
        label: Label,
        ttl: u8,
    ) -> Result<(), Top<SyncError>> {
        if !label.is_empty() {
            let node = match store.entry(label) {
                Occupied(entry) => {
                    let node = entry.get().node.clone();
                    Ok(node)
                }
                Vacant(..) => SyncError::MalformedQuestion.fail().spot(here!()),
            }?;

            let recur = match node {
                Node::Internal(left, right) if ttl > 0 => Some((left, right)),
                _ => None,
            };

            collector.push(node);

            if let Some((left, right)) = recur {
                TableSender::grab(store, collector, left, ttl - 1)?;
                TableSender::grab(store, collector, right, ttl - 1)?;
            }

            Ok(())
        } else {
            Ok(())
        }
    }
}

#[cfg(test)]
mod tests {
    use super::*;

    use crate::database::{store::MapId, Database};

    use std::collections::hash_map::Entry::Occupied;

    #[test]
    fn answer_empty() {
        let mut database: Database<u32, u32> = Database::new();
        let table = database.empty_table();

        let mut send = table.send();

        let answer = send.answer(&Question(vec![Label::Empty])).unwrap();

        assert_eq!(answer, TableAnswer(vec!()));
    }

    #[test]
    fn answer_non_existant() {
        let mut database: Database<u32, u32> = Database::new();
        let table = database.empty_table();

        let mut send = table.send();
        let leaf = leaf!(1u32, 1u32);
        let leaf_label = Label::Leaf(MapId::leaf(&wrap!(1u32).digest()), leaf.hash());

        let question = Question(vec![leaf_label]);
        let answer = send.answer(&question);

        match answer {
            Err(e) if *e.top() == SyncError::MalformedQuestion => (),
            Err(x) => panic!("Expected `SyncError::MalformedQuestion` but got {:?}", x),
            _ => panic!("Expected `SyncError::MalformedQuestion` but got a valid answer"),
        };
    }

    #[test]
    fn grab_one() {
        let mut database: Database<u32, u32> = Database::new();
        let table = database.table_with_records([(0u32, 0u32)]);

        let mut send = table.send();
        let label = send.0.root;

        let mut store = database.store.take();
        let node = match store.entry(label) {
            Occupied(entry) => entry.get().node.clone(),
            _ => unreachable!(),
        };
        database.store.restore(store);

        let answer = send.answer(&Question(vec![label])).unwrap();

        assert_eq!(answer, TableAnswer(vec!(node)));
    }

    #[test]
    fn grab_three() {
        let mut database: Database<u32, u32> = Database::new();
        let table = database.table_with_records([(0u32, 0u32), (4u32, 4u32)]);

        let mut send = table.send();
        let label0 = send.0.root;

        let mut store = database.store.take();
        let n0 = match store.entry(label0) {
            Occupied(entry) => entry.get().node.clone(),
            _ => unreachable!(),
        };
        let (n1, n2) = match n0 {
            Node::Internal(label1, label2) => {
                let n1 = match store.entry(label1) {
                    Occupied(entry) => entry.get().node.clone(),
                    _ => unreachable!(),
                };
                let n2 = match store.entry(label2) {
                    Occupied(entry) => entry.get().node.clone(),
                    _ => unreachable!(),
                };
                (n1, n2)
            }
            _ => unreachable!(),
        };
        database.store.restore(store);

        let answer = send.answer(&Question(vec![label0])).unwrap();

        assert_eq!(answer, TableAnswer(vec!(n0, n1, n2)));
    }
}<|MERGE_RESOLUTION|>--- conflicted
+++ resolved
@@ -47,12 +47,8 @@
     }
 
     pub fn end(self) -> Table<Key, Value> {
-<<<<<<< HEAD
-        Table::from_handle(self.0, self.1, self.2)
-=======
         let store = self.0.cell.take();
         Table::from_handle(self.0, store.maps_db)
->>>>>>> f1cbcffa
     }
 
     fn grab(
