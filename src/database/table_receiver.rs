use crate::{
    common::{data::Bytes, store::Field, tree::Prefix},
    database::{
        errors::SyncError,
        interact::drop,
        store::{Cell, Label, MapId, Node, Store, Entry},
        sync::{locate, Severity},
        Question, Table, TableAnswer, TableStatus,
    },
};

use doomstack::{here, Doom, ResultExt, Top};

use std::collections::{
    hash_map::Entry::{Occupied, Vacant},
    HashMap, HashSet,
};

<<<<<<< HEAD
use std::fs::File;
=======
use std::vec::Vec;
>>>>>>> f1cbcffa

const DEFAULT_WINDOW: usize = 128;

pub struct TableReceiver<Key: Field, Value: Field> {
    cell: Cell<Key, Value>,
    root: Option<Label>,
    held: HashSet<Label>,
    frontier: HashMap<Bytes, Context>,
    acquired: HashMap<Bytes, Node<Key, Value>>,
    pub settings: Settings,
    pub table_counter: u32,
    pub log: File,
}

pub struct Settings {
    pub window: usize,
}

struct Context {
    location: Prefix,
    remote_label: Label,
}

impl<Key, Value> TableReceiver<Key, Value>
where
    Key: Field,
    Value: Field,
{
    pub(crate) fn new(cell: Cell<Key, Value>, table_counter: u32, log: File) -> Self {
        TableReceiver {
            cell,
            root: None,
            held: HashSet::new(),
            frontier: HashMap::new(),
            acquired: HashMap::new(),
            settings: Settings {
                window: DEFAULT_WINDOW,
            },
            table_counter,
            log,
        }
    }

    pub fn learn(
        mut self,
        answer: TableAnswer<Key, Value>,
    ) -> Result<TableStatus<Key, Value>, Top<SyncError>> {
        let mut store = self.cell.take();
        let mut severity = Severity::ok();
        let mut map_changes = Vec::new();

        for node in answer.0 {
            severity = match self.update(&mut store, node, &mut map_changes) {
                Ok(()) => Severity::ok(),
                Err(offence) => severity + offence,
            };

            if severity.is_malicious() {
                break;
            }
        }

        if severity.is_benign() {
            if self.frontier.is_empty() {
                // Receive complete, flush if necessary
                match self.root {
                    Some(root) => {
                        // At least one node was received: flush
                        self.flush(&mut store, root, &mut map_changes);
                        self.cell.restore(store);

<<<<<<< HEAD
                        Ok(TableStatus::Complete(Table::new(self.cell.clone(), root, self.table_counter.clone(), self.log.try_clone().unwrap())))
=======
                        Ok(TableStatus::Complete(Table::new(self.cell.clone(), root, store.maps_db)))
>>>>>>> f1cbcffa
                    }
                    None => {
                        // No node received: the new table's `root` should be `Empty`
                        self.cell.restore(store);
                        Ok(TableStatus::Complete(Table::new(
                            self.cell.clone(),
                            Label::Empty,
<<<<<<< HEAD
                            self.table_counter.clone(),
                            self.log.try_clone().unwrap()
=======
                            store.maps_db
>>>>>>> f1cbcffa
                        )))
                    }
                }
            } else {
                // Receive incomplete, carry on with new `Question`
                self.cell.restore(store);
                let question = self.ask();

                Ok(TableStatus::Incomplete(self, question))
            }
        } else {
            self.cell.restore(store);
            SyncError::MalformedAnswer.fail().spot(here!())
        }
    }

    fn update(
        &mut self,
        store: &mut Store<Key, Value>,
        node: Node<Key, Value>,
        map_changes: &mut Vec<(Entry<Key, Value>, bool)>,
    ) -> Result<(), Severity> {
        let hash = node.hash();

        let location = if self.root.is_some() {
            // Check if `hash` is in `frontier`. If so, retrieve `location`.
            Ok(self.frontier.get(&hash).ok_or(Severity::benign())?.location)
        } else {
            // This is the first `node` fed in `update`. By convention, `node` is the root.
            Ok(Prefix::root())
        }?;

        // Check if `node` preserves topology invariants:
        // - If `node` is `Internal`, its children must preserve compactness.
        // - If `node` is `Leaf`, it must lie along its `key` path.
        // If so, compute `node`'s `label`.
        let label = match node {
            Node::Internal(left, right) => match (left, right) {
                (Label::Empty, Label::Empty)
                | (Label::Empty, Label::Leaf(..))
                | (Label::Leaf(..), Label::Empty) => Err(Severity::malicious()),
                _ => Ok(Label::Internal(MapId::internal(location), hash)),
            },
            Node::Leaf(ref key, _) => {
                if location.contains(&key.digest().into()) {
                    Ok(Label::Leaf(MapId::leaf(&key.digest()), hash))
                } else {
                    Err(Severity::malicious())
                }
            }
            Node::Empty => Err(Severity::malicious()),
        }?;

        // Fill `root` if necessary.

        if self.root.is_none() {
            self.root = Some(label);
        }

        // Check if `label` is already in `store`.
        let hold = match store.entry(label) {
            Occupied(..) => true,
            Vacant(..) => false,
        };

        if hold {
            // If `node` is `Internal`, its position in `store` must match `location`.
            if let Node::Internal(..) = node {
                if locate::locate(store, label) == location {
                    Ok(())
                } else {
                    Err(Severity::malicious())
                }
            } else {
                Ok(())
            }?;

            store.incref(label, map_changes);
            self.held.insert(label);
        } else {
            if let Node::Internal(ref left, ref right) = node {
                self.sight(left, location.left());
                self.sight(right, location.right());
            }

            self.acquired.insert(label.hash(), node);
        }

        self.frontier.remove(&hash);
        Ok(())
    }

    fn sight(&mut self, label: &Label, location: Prefix) {
        if !label.is_empty() {
            self.frontier.insert(
                label.hash(),
                Context {
                    location,
                    remote_label: *label,
                },
            );
        }
    }

    fn ask(&self) -> Question {
        Question(
            self.frontier
                .iter()
                .map(|(_, context)| context.remote_label)
                .take(self.settings.window)
                .collect(),
        )
    }

    fn flush(&mut self, store: &mut Store<Key, Value>, label: Label, map_changes: &mut Vec<(Entry<Key, Value>, bool)>) {
        if !label.is_empty() {
            let stored = match store.entry(label) {
                Occupied(..) => true,
                Vacant(..) => false,
            };

            let recursion = if stored {
                None
            } else {
                let node = self.acquired.get(&label.hash()).unwrap();
                store.populate(label, node.clone(), map_changes);

                match node {
                    Node::Internal(left, right) => Some((*left, *right)),
                    _ => None,
                }
            };

            if self.held.contains(&label) {
                self.held.remove(&label);
            } else {
                store.incref(label, map_changes);
            }

            if let Some((left, right)) = recursion {
                self.flush(store, left, map_changes);
                self.flush(store, right, map_changes);
            }
        }
    }
}

impl<Key, Value> Drop for TableReceiver<Key, Value>
where
    Key: Field,
    Value: Field,
{
    fn drop(&mut self) {
        let mut store = self.cell.take();
        let mut map_changes = Vec::new();

        for label in self.held.iter() {
            drop::drop(&mut store, *label, &mut map_changes);
        }

        self.cell.restore(store);
    }
}

#[cfg(test)]
mod tests {
    use super::*;

    use crate::database::{sync::ANSWER_DEPTH, Database, TableSender};

    enum Transfer<'a, Key, Value>
    where
        Key: Field,
        Value: Field,
    {
        Complete(Table<Key, Value>),
        Incomplete(
            &'a mut TableSender<Key, Value>,
            TableReceiver<Key, Value>,
            TableAnswer<Key, Value>,
        ),
    }

    fn run_for<Key, Value>(
        mut receiver: TableReceiver<Key, Value>,
        sender: &mut TableSender<Key, Value>,
        mut answer: TableAnswer<Key, Value>,
        steps: usize,
    ) -> Transfer<Key, Value>
    where
        Key: Field,
        Value: Field,
    {
        for _ in 0..steps {
            let status = receiver.learn(answer).unwrap();

            match status {
                TableStatus::Complete(table) => {
                    return Transfer::Complete(table);
                }
                TableStatus::Incomplete(receiver_t, question) => {
                    answer = sender.answer(&question).unwrap();
                    receiver = receiver_t;
                }
            };
        }

        Transfer::Incomplete(sender, receiver, answer)
    }

    impl<Key, Value> TableReceiver<Key, Value>
    where
        Key: Field,
        Value: Field,
    {
        pub(crate) fn held(&self) -> Vec<Label> {
            self.held.iter().map(|label| *label).collect()
        }
    }

    fn run<'a, Key, Value, I, const N: usize>(
        database: &Database<Key, Value>,
        tables: I,
        transfers: [(&mut TableSender<Key, Value>, TableReceiver<Key, Value>); N],
    ) -> ([Table<Key, Value>; N], usize)
    where
        Key: Field,
        Value: Field,
        I: IntoIterator<Item = &'a Table<Key, Value>>,
    {
        let mut transfers: [Transfer<Key, Value>; N] = array_init::from_iter(
            IntoIterator::into_iter(transfers).map(|(sender, receiver)| {
                let hello = sender.hello();
                Transfer::Incomplete(sender, receiver, hello)
            }),
        )
        .unwrap();

        let tables: Vec<&Table<Key, Value>> = tables.into_iter().collect();

        let mut steps: usize = 0;

        loop {
            steps += 1;

            transfers = array_init::from_iter(IntoIterator::into_iter(transfers).map(|transfer| {
                match transfer {
                    Transfer::Incomplete(sender, receiver, answer) => {
                        run_for(receiver, sender, answer, 1)
                    }
                    complete => complete,
                }
            }))
            .unwrap();

            let receivers = transfers.iter().filter_map(|transfer| match transfer {
                Transfer::Complete(..) => None,
                Transfer::Incomplete(_, receiver, _) => Some(receiver),
            });

            let received = transfers.iter().filter_map(|transfer| match transfer {
                Transfer::Complete(table) => Some(table),
                Transfer::Incomplete(..) => None,
            });

            let tables = tables.clone().into_iter().chain(received);

            database.check(tables, receivers);

            if transfers.iter().all(|transfer| {
                if let Transfer::Complete(..) = transfer {
                    true
                } else {
                    false
                }
            }) {
                break;
            }
        }

        let received: [Table<Key, Value>; N] = array_init::from_iter(
            IntoIterator::into_iter(transfers).map(|transfer| match transfer {
                Transfer::Complete(table) => table,
                Transfer::Incomplete(..) => unreachable!(),
            }),
        )
        .unwrap();

        (received, steps)
    }

    #[test]
    fn empty() {
        let mut alice: Database<u32, u32> = Database::new();
        let bob: Database<u32, u32> = Database::new();

        let original = alice.empty_table();
        let mut sender = original.send();

        let receiver = bob.receive();
        let ([received], steps) = run(&bob, [], [(&mut sender, receiver)]);

        assert_eq!(steps, 1);
        received.assert_records([]);
    }

    #[test]
    fn single() {
        let mut alice: Database<u32, u32> = Database::new();
        let bob: Database<u32, u32> = Database::new();

        let original = alice.table_with_records([(0, 1)]);
        let mut sender = original.send();

        let receiver = bob.receive();
        let ([received], steps) = run(&bob, [], [(&mut sender, receiver)]);

        assert_eq!(steps, 1);
        received.assert_records([(0, 1)]);
    }

    #[test]
    fn tree() {
        let mut alice: Database<u32, u32> = Database::new();
        let bob: Database<u32, u32> = Database::new();

        let original = alice.table_with_records((0..8).map(|i| (i, i)));
        let mut sender = original.send();

        let receiver = bob.receive();
        let ([received], steps) = run(&bob, [], [(&mut sender, receiver)]);

        assert_eq!(steps, 3);
        received.assert_records((0..8).map(|i| (i, i)));
    }

    #[test]
    fn multiple() {
        let mut alice: Database<u32, u32> = Database::new();
        let bob: Database<u32, u32> = Database::new();

        let original = alice.table_with_records((0..256).map(|i| (i, i)));
        let mut sender = original.send();

        let receiver = bob.receive();
        let ([received], _) = run(&bob, [], [(&mut sender, receiver)]);

        received.assert_records((0..256).map(|i| (i, i)));
    }

    #[test]
    fn single_then_single() {
        let mut alice: Database<u32, u32> = Database::new();
        let bob: Database<u32, u32> = Database::new();

        let original = alice.table_with_records([(0, 1)]);
        let mut sender = original.send();

        let receiver = bob.receive();
        let ([first], steps) = run(&bob, [], [(&mut sender, receiver)]);

        assert_eq!(steps, 1);
        first.assert_records([(0, 1)]);

        let original = alice.table_with_records([(2, 3)]);
        let mut sender = original.send();

        let receiver = bob.receive();
        let ([second], steps) = run(&bob, [&first], [(&mut sender, receiver)]);

        assert_eq!(steps, 1);
        second.assert_records([(2, 3)]);
    }

    #[test]
    fn single_then_same() {
        let mut alice: Database<u32, u32> = Database::new();
        let bob: Database<u32, u32> = Database::new();

        let original = alice.table_with_records([(0, 1)]);
        let mut sender = original.send();

        let receiver = bob.receive();
        let ([first], steps) = run(&bob, [], [(&mut sender, receiver)]);

        assert_eq!(steps, 1);
        first.assert_records([(0, 1)]);

        let receiver = bob.receive();
        let ([second], steps) = run(&bob, [&first], [(&mut sender, receiver)]);

        assert_eq!(steps, 1);
        second.assert_records([(0, 1)]);
    }

    #[test]
    fn tree_then_same() {
        let mut alice: Database<u32, u32> = Database::new();
        let bob: Database<u32, u32> = Database::new();

        let original = alice.table_with_records((0..8).map(|i| (i, i)));
        let mut sender = original.send();

        let receiver = bob.receive();
        let ([first], steps) = run(&bob, [], [(&mut sender, receiver)]);

        assert_eq!(steps, 3);
        first.assert_records((0..8).map(|i| (i, i)));

        let receiver = bob.receive();
        let ([second], steps) = run(&bob, [&first], [(&mut sender, receiver)]);

        assert_eq!(steps, 1);
        second.assert_records((0..8).map(|i| (i, i)));
    }

    #[test]
    fn multiple_then_multiple() {
        let mut alice: Database<u32, u32> = Database::new();
        let bob: Database<u32, u32> = Database::new();

        let original = alice.table_with_records((0..256).map(|i| (i, i)));
        let mut sender = original.send();

        let receiver = bob.receive();
        let ([first], _) = run(&bob, [], [(&mut sender, receiver)]);

        first.assert_records((0..256).map(|i| (i, i)));

        let original = alice.table_with_records((256..512).map(|i| (i, i)));
        let mut sender = original.send();

        let receiver = bob.receive();
        let ([second], _) = run(&bob, [&first], [(&mut sender, receiver)]);

        second.assert_records((256..512).map(|i| (i, i)));
    }

    #[test]
    fn multiple_then_same() {
        let mut alice: Database<u32, u32> = Database::new();
        let bob: Database<u32, u32> = Database::new();

        let original = alice.table_with_records((0..256).map(|i| (i, i)));
        let mut sender = original.send();

        let receiver = bob.receive();
        let ([first], _) = run(&bob, [], [(&mut sender, receiver)]);

        first.assert_records((0..256).map(|i| (i, i)));

        let receiver = bob.receive();
        let ([second], steps) = run(&bob, [&first], [(&mut sender, receiver)]);

        assert_eq!(steps, 1);
        second.assert_records((0..256).map(|i| (i, i)));
    }

    #[test]
    fn multiple_then_subset() {
        let mut alice: Database<u32, u32> = Database::new();
        let bob: Database<u32, u32> = Database::new();

        let original = alice.table_with_records((0..256).map(|i| (i, i)));
        let mut sender = original.send();

        let receiver = bob.receive();
        let ([first], first_steps) = run(&bob, [], [(&mut sender, receiver)]);

        first.assert_records((0..256).map(|i| (i, i)));

        let original = alice.table_with_records((0..128).map(|i| (i, i)));
        let mut sender = original.send();

        let receiver = bob.receive();
        let ([second], second_steps) = run(&bob, [&first], [(&mut sender, receiver)]);

        second.assert_records((0..128).map(|i| (i, i)));
        assert!(second_steps < first_steps);
    }

    #[test]
    fn multiple_then_superset() {
        let mut alice: Database<u32, u32> = Database::new();
        let bob: Database<u32, u32> = Database::new();

        let original = alice.table_with_records((0..256).map(|i| (i, i)));
        let mut sender = original.send();

        let receiver = bob.receive();
        let ([first], _) = run(&bob, [], [(&mut sender, receiver)]);

        first.assert_records((0..256).map(|i| (i, i)));

        let original = alice.table_with_records((0..512).map(|i| (i, i)));
        let mut sender = original.send();

        let receiver = bob.receive();
        let ([second], _) = run(&bob, [&first], [(&mut sender, receiver)]);

        second.assert_records((0..512).map(|i| (i, i)));
    }

    #[test]
    fn multiple_then_overlap() {
        let mut alice: Database<u32, u32> = Database::new();
        let bob: Database<u32, u32> = Database::new();

        let original = alice.table_with_records((0..256).map(|i| (i, i)));
        let mut sender = original.send();

        let receiver = bob.receive();
        let ([first], _) = run(&bob, [], [(&mut sender, receiver)]);

        first.assert_records((0..256).map(|i| (i, i)));

        let original = alice.table_with_records((128..384).map(|i| (i, i)));
        let mut sender = original.send();

        let receiver = bob.receive();
        let ([second], _) = run(&bob, [&first], [(&mut sender, receiver)]);

        second.assert_records((128..384).map(|i| (i, i)));
    }

    #[test]
    fn multiple_then_multiple_then_overlap() {
        let mut alice: Database<u32, u32> = Database::new();
        let bob: Database<u32, u32> = Database::new();

        let original = alice.table_with_records((0..256).map(|i| (i, i)));
        let mut sender = original.send();

        let receiver = bob.receive();
        let ([first], _) = run(&bob, [], [(&mut sender, receiver)]);

        first.assert_records((0..256).map(|i| (i, i)));

        let original = alice.table_with_records((256..512).map(|i| (i, i)));
        let mut sender = original.send();

        let receiver = bob.receive();
        let ([second], _) = run(&bob, [&first], [(&mut sender, receiver)]);

        second.assert_records((256..512).map(|i| (i, i)));

        let original = alice.table_with_records((128..384).map(|i| (i, i)));
        let mut sender = original.send();

        let receiver = bob.receive();
        let ([third], _) = run(&bob, [&first, &second], [(&mut sender, receiver)]);

        third.assert_records((128..384).map(|i| (i, i)));
    }

    #[test]
    fn multiple_interleave_multiple() {
        let mut alice: Database<u32, u32> = Database::new();
        let bob: Database<u32, u32> = Database::new();

        let first_original = alice.table_with_records((0..256).map(|i| (i, i)));
        let mut first_sender = first_original.send();

        let second_original = alice.table_with_records((256..512).map(|i| (i, i)));
        let mut second_sender = second_original.send();

        let first_receiver = bob.receive();
        let second_receiver = bob.receive();

        let ([first, second], _) = run(
            &bob,
            [],
            [
                (&mut first_sender, first_receiver),
                (&mut second_sender, second_receiver),
            ],
        );

        first.assert_records((0..256).map(|i| (i, i)));
        second.assert_records((256..512).map(|i| (i, i)));
    }

    #[test]
    fn multiple_interleave_same() {
        let mut alice: Database<u32, u32> = Database::new();
        let bob: Database<u32, u32> = Database::new();

        let first_original = alice.table_with_records((0..256).map(|i| (i, i)));
        let mut first_sender = first_original.send();

        let second_original = alice.table_with_records((0..256).map(|i| (i, i)));
        let mut second_sender = second_original.send();

        let first_receiver = bob.receive();
        let second_receiver = bob.receive();

        let ([first, second], _) = run(
            &bob,
            [],
            [
                (&mut first_sender, first_receiver),
                (&mut second_sender, second_receiver),
            ],
        );

        first.assert_records((0..256).map(|i| (i, i)));
        second.assert_records((0..256).map(|i| (i, i)));
    }

    #[test]
    fn multiple_interleave_overlap() {
        let mut alice: Database<u32, u32> = Database::new();
        let bob: Database<u32, u32> = Database::new();

        let first_original = alice.table_with_records((0..256).map(|i| (i, i)));
        let mut first_sender = first_original.send();

        let second_original = alice.table_with_records((128..384).map(|i| (i, i)));
        let mut second_sender = second_original.send();

        let first_receiver = bob.receive();
        let second_receiver = bob.receive();

        let ([first, second], _) = run(
            &bob,
            [],
            [
                (&mut first_sender, first_receiver),
                (&mut second_sender, second_receiver),
            ],
        );

        first.assert_records((0..256).map(|i| (i, i)));
        second.assert_records((128..384).map(|i| (i, i)));
    }

    #[test]
    fn multiple_then_double_overlap() {
        let mut alice: Database<u32, u32> = Database::new();
        let bob: Database<u32, u32> = Database::new();

        let original = alice.table_with_records((0..256).map(|i| (i, i)));
        let mut sender = original.send();

        let receiver = bob.receive();
        let ([received], _) = run(&bob, [], [(&mut sender, receiver)]);

        received.assert_records((0..256).map(|i| (i, i)));

        let first_original = alice.table_with_records((128..384).map(|i| (i, i)));
        let mut first_sender = first_original.send();

        let second_original = alice.table_with_records((128..384).map(|i| (i, i)));
        let mut second_sender = second_original.send();

        let first_receiver = bob.receive();
        let second_receiver = bob.receive();

        let ([first, second], _) = run(
            &bob,
            [&received],
            [
                (&mut first_sender, first_receiver),
                (&mut second_sender, second_receiver),
            ],
        );

        first.assert_records((128..384).map(|i| (i, i)));
        second.assert_records((128..384).map(|i| (i, i)));
    }

    #[test]
    fn multiple_then_overlap_drop_received_midway() {
        let mut alice: Database<u32, u32> = Database::new();
        let bob: Database<u32, u32> = Database::new();

        let original = alice.table_with_records((0..256).map(|i| (i, i)));
        let mut sender = original.send();

        let receiver = bob.receive();
        let ([received], _) = run(&bob, [], [(&mut sender, receiver)]);

        received.assert_records((0..256).map(|i| (i, i)));

        let first_original = alice.table_with_records((128..384).map(|i| (i, i)));
        let mut first_sender = first_original.send();

        let first_receiver = bob.receive();
        let answer = first_sender.hello();

        let (first_receiver, answer) = match run_for(first_receiver, &mut sender, answer, 2) {
            Transfer::Incomplete(_, receiver, answer) => (receiver, answer),
            Transfer::Complete(_) => {
                panic!("Should take longer than 2 steps")
            }
        };

        drop(received);

        let first = match run_for(first_receiver, &mut first_sender, answer, 100) {
            Transfer::Incomplete(..) => {
                panic!("Transfer does not complete")
            }
            Transfer::Complete(table) => table,
        };

        bob.check([&first], []);
        first.assert_records((128..384).map(|i| (i, i)));
    }

    #[test]
    fn multiple_acceptable_benign() {
        let mut alice: Database<u32, u32> = Database::new();
        let bob: Database<u32, u32> = Database::new();

        let original = alice.table_with_records((0..256).map(|i| (i, i)));
        let mut sender = original.send();

        let receiver = bob.receive();

        let mut answer = sender.hello();

        let max_benign = (1 << (ANSWER_DEPTH + 1)) - 2;

        answer = TableAnswer(
            (0..max_benign + 1)
                .map(|_| answer.0[0].clone())
                .collect::<Vec<Node<_, _>>>(),
        );

        let first = match run_for(receiver, &mut sender, answer, 100) {
            Transfer::Incomplete(..) => {
                panic!("Transfer does not complete")
            }
            Transfer::Complete(table) => table,
        };

        bob.check([&first], []);
        first.assert_records((0..256).map(|i| (i, i)));
    }

    #[test]
    fn multiple_unacceptable_benign() {
        let mut alice: Database<u32, u32> = Database::new();
        let bob: Database<u32, u32> = Database::new();

        let original = alice.table_with_records((0..256).map(|i| (i, i)));
        let mut sender = original.send();

        let receiver = bob.receive();

        let mut answer = sender.hello();

        let max_benign = (1 << (ANSWER_DEPTH + 1)) - 2;

        answer = TableAnswer(
            (0..max_benign + 2)
                .map(|_| answer.0[0].clone())
                .collect::<Vec<Node<_, _>>>(),
        );

        match receiver.learn(answer) {
            Err(e) if *e.top() == SyncError::MalformedAnswer => (),
            Err(x) => {
                panic!("Expected `SyncError::MalformedAnswer` but got {:?}", x)
            }
            _ => panic!("Receiver accepts too many benign faults from sender"),
        }
    }

    #[test]
    fn multiple_malicious_internal_topology_empty_leaf() {
        let mut alice: Database<u32, u32> = Database::new();
        let bob: Database<u32, u32> = Database::new();

        let original = alice.table_with_records((0..100).map(|i| (i, i)));
        let mut sender = original.send();

        let receiver = bob.receive();

        let mut answer = sender.hello();

        // Malicious tampering of Internal node's right child label ((empty, leaf) -> bad topology)
        let fake_leaf = Node::Leaf(wrap!(u32::MAX), wrap!(u32::MAX - 4));
        let fake_internal = Node::Internal(
            Label::Empty,
            Label::Leaf(MapId::leaf(&wrap!(u32::MAX).digest()), fake_leaf.hash()),
        );
        let fake_internal_label =
            Label::Internal(MapId::internal(Prefix::root().left()), fake_internal.hash());
        if let Node::<_, _>::Internal(_, r) = answer.0[0].clone() {
            answer.0[0] = Node::Internal(fake_internal_label, r);
        }
        answer.0[1] = fake_internal;

        match receiver.learn(answer) {
            Err(e) if *e.top() == SyncError::MalformedAnswer => (),
            Err(x) => {
                panic!("Expected `SyncError::MalformedAnswer` but got {:?}", x)
            }
            _ => panic!("Receiver accepts too many benign faults from sender"),
        }
    }

    #[test]
    fn multiple_malicious_internal_topology_leaf_empty() {
        let mut alice: Database<u32, u32> = Database::new();
        let bob: Database<u32, u32> = Database::new();

        let original = alice.table_with_records((0..100).map(|i| (i, i)));
        let mut sender = original.send();

        let receiver = bob.receive();

        let mut answer = sender.hello();

        // Malicious tampering of Internal node's right child label ((leaf, empty) -> bad topology)
        let fake_leaf = Node::Leaf(wrap!(u32::MAX), wrap!(u32::MAX - 10));
        let fake_internal = Node::Internal(
            Label::Leaf(MapId::leaf(&wrap!(u32::MAX).digest()), fake_leaf.hash()),
            Label::Empty,
        );
        let fake_internal_label =
            Label::Internal(MapId::internal(Prefix::root().left()), fake_internal.hash());
        if let Node::<_, _>::Internal(_, r) = answer.0[0].clone() {
            answer.0[0] = Node::Internal(fake_internal_label, r);
        }
        answer.0[1] = fake_internal;

        match receiver.learn(answer) {
            Err(e) if *e.top() == SyncError::MalformedAnswer => (),
            Err(x) => {
                panic!("Expected `SyncError::MalformedAnswer` but got {:?}", x)
            }
            _ => panic!("Receiver accepts too many benign faults from sender"),
        }
    }

    #[test]
    fn multiple_malicious_internal_topology_empty_empty() {
        let mut alice: Database<u32, u32> = Database::new();
        let bob: Database<u32, u32> = Database::new();

        let original = alice.table_with_records((0..100).map(|i| (i, i)));
        let mut sender = original.send();

        let receiver = bob.receive();

        let mut answer = sender.hello();

        // Malicious tampering of Internal node's right child label ((empty, empty) -> bad topology)
        let fake_internal = Node::Internal(Label::Empty, Label::Empty);
        let fake_internal_label =
            Label::Internal(MapId::internal(Prefix::root().left()), fake_internal.hash());
        if let Node::<_, _>::Internal(_, r) = answer.0[0].clone() {
            answer.0[0] = Node::Internal(fake_internal_label, r);
        }
        answer.0[1] = fake_internal;

        match receiver.learn(answer) {
            Err(e) if *e.top() == SyncError::MalformedAnswer => (),
            Err(x) => {
                panic!("Expected `SyncError::MalformedAnswer` but got {:?}", x)
            }
            _ => panic!("Receiver accepts too many benign faults from sender"),
        }
    }

    #[test]
    fn multiple_malicious_internal_map_id() {
        let mut alice: Database<u32, u32> = Database::new();
        let bob: Database<u32, u32> = Database::new();

        let original = alice.table_with_records((0..256).map(|i| (i, i)));
        let mut sender = original.send();

        let receiver = bob.receive();

        let answer = sender.hello();

        let (receiver, mut answer) = match run_for(receiver, &mut sender, answer, 1) {
            Transfer::Incomplete(_, receiver, answer) => (receiver, answer),
            Transfer::Complete(_) => {
                panic!("Should take longer than 1 step to complete")
            }
        };

        // Malicious tampering of Internal node's right child map_id
        for (i, v) in answer.0.clone().iter().enumerate() {
            if let Node::<_, _>::Internal(l, Label::Internal(_, bytes)) = v {
                let fake_map_id = MapId::internal(Prefix::root());
                let n = Node::Internal(*l, Label::Internal(fake_map_id, *bytes));
                answer.0[i] = n;
                break;
            }
        }

        let first = match run_for(receiver, &mut sender, answer, 100) {
            Transfer::Incomplete(..) => {
                panic!("Transfer does not complete")
            }
            Transfer::Complete(table) => table,
        };

        bob.check([&first], []);
        first.assert_records((0..256).map(|i| (i, i)));
    }

    #[test]
    fn multiple_malicious_leaf_key_recover() {
        let mut alice: Database<u32, u32> = Database::new();
        let bob: Database<u32, u32> = Database::new();

        let original = alice.table_with_records((0..256).map(|i| (i, i)));
        let mut sender = original.send();

        let receiver = bob.receive();

        let answer = sender.hello();

        let (receiver, mut answer) = match run_for(receiver, &mut sender, answer, 2) {
            Transfer::Incomplete(_, receiver, answer) => (receiver, answer),
            Transfer::Complete(_) => {
                panic!("Should take longer than 2 steps to complete")
            }
        };

        // Malicious tampering of Leaf node's key
        for (i, v) in answer.0.clone().iter().enumerate() {
            if let Node::<_, _>::Leaf(_, value) = v {
                let fake_key = wrap!(u32::MAX);
                let n = Node::Leaf(fake_key, value.clone());
                answer.0[i] = n;
                break;
            }
        }

        let first = match run_for(receiver, &mut sender, answer, 100) {
            Transfer::Incomplete(..) => {
                panic!("Transfer does not complete")
            }
            Transfer::Complete(table) => table,
        };

        bob.check([&first], []);
        first.assert_records((0..256).map(|i| (i, i)));
    }

    #[test]
    fn swapped_leaf_positions() {
        let mut alice: Database<u32, u32> = Database::new();
        let bob: Database<u32, u32> = Database::new();

        let original = alice.table_with_records((4..=5).map(|i| (i, i)));
        let mut sender = original.send();
        let receiver = bob.receive();
        let mut answer = sender.hello();

        if let Node::<_, _>::Internal(l, r) = answer.0[0].clone() {
            answer.0[0] = Node::Internal(r, l);
        };

        match receiver.learn(answer) {
            Err(e) if *e.top() == SyncError::MalformedAnswer => (),
            Err(x) => {
                panic!("Expected `SyncError::MalformedAnswer` but got {:?}", x)
            }
            _ => panic!("Receiver accepts too many benign faults from sender"),
        }
    }

    #[test]
    fn empty_node_hello() {
        let mut alice: Database<u32, u32> = Database::new();
        let bob: Database<u32, u32> = Database::new();

        let original = alice.table_with_records((0..1).map(|i| (i, i)));
        let mut sender = original.send();
        let receiver = bob.receive();
        let mut answer = sender.hello();

        answer.0[0] = Node::Empty;

        match receiver.learn(answer) {
            Err(e) if *e.top() == SyncError::MalformedAnswer => (),
            Err(e) => {
                panic!("Expected `SyncError::MalformedAnswer` but got {:?}", e)
            }
            _ => panic!("Receiver accepts too many benign faults from sender"),
        }
    }

    #[test]
    fn malicious_internal_swap_location_root() {
        let mut alice: Database<u32, u32> = Database::new();
        let bob: Database<u32, u32> = Database::new();

        let original = alice.table_with_records((0..256).map(|i| (i, i)));
        let mut sender = original.send();

        let receiver = bob.receive();

        let answer = sender.hello();
        let right_label = match answer.0[0] {
            Node::Internal(_, r) => r,
            _ => unreachable!(),
        };
        let right = sender.answer(&Question(vec![right_label])).unwrap().0[0].clone();

        let first = match run_for(receiver, &mut sender, answer, 100) {
            Transfer::Incomplete(..) => {
                panic!("Transfer does not complete")
            }
            Transfer::Complete(table) => table,
        };

        let original = alice.table_with_records((0..128).map(|i| (i, i)));
        let mut sender = original.send();

        let receiver = bob.receive();
        let mut answer = sender.hello();

        // Malicious swap. Swapping root with right child.
        answer.0[0] = right;

        match receiver.learn(answer) {
            Err(e) if *e.top() == SyncError::MalformedAnswer => (),
            Err(x) => {
                panic!("Expected `SyncError::MalformedAnswer` but got {:?}", x)
            }
            _ => panic!("Receiver accepts too many benign faults from sender"),
        }

        bob.check([&first], []);
        first.assert_records((0..256).map(|i| (i, i)));
    }

    #[test]
    fn malicious_internal_swap_location_deep() {
        let mut alice: Database<u32, u32> = Database::new();
        let bob: Database<u32, u32> = Database::new();

        let original = alice.table_with_records((0..256).map(|i| (i, i)));
        let mut sender = original.send();

        let receiver = bob.receive();

        let answer = sender.hello();
        let right_label = match answer.0[0] {
            Node::Internal(_, r) => r,
            _ => unreachable!(),
        };
        let right_label = match sender.answer(&Question(vec![right_label])).unwrap().0[0].clone() {
            Node::Internal(_, r) => r,
            _ => unreachable!(),
        };
        let right = sender.answer(&Question(vec![right_label])).unwrap().0[0].clone();

        let first = match run_for(receiver, &mut sender, answer, 100) {
            Transfer::Incomplete(..) => {
                panic!("Transfer does not complete")
            }
            Transfer::Complete(table) => table,
        };

        let original = alice.table_with_records((0..128).map(|i| (i, i)));
        let mut sender = original.send();

        let receiver = bob.receive();
        let mut answer = sender.hello();

        // Malicious swap. Swapping RRR with RR (same map_id)
        match answer.0[0] {
            Node::Internal(l, _) => {
                answer.0[0] = Node::Internal(l, right_label);
            }
            _ => unreachable!(),
        };
        answer.0[1] = right;

        match receiver.learn(answer) {
            Err(e) if *e.top() == SyncError::MalformedAnswer => (),
            Err(x) => {
                panic!("Expected `SyncError::MalformedAnswer` but got {:?}", x)
            }
            _ => panic!("Receiver accepts too many benign faults from sender"),
        }

        bob.check([&first], []);
        first.assert_records((0..256).map(|i| (i, i)));
    }
}<|MERGE_RESOLUTION|>--- conflicted
+++ resolved
@@ -16,11 +16,7 @@
     HashMap, HashSet,
 };
 
-<<<<<<< HEAD
-use std::fs::File;
-=======
 use std::vec::Vec;
->>>>>>> f1cbcffa
 
 const DEFAULT_WINDOW: usize = 128;
 
@@ -92,11 +88,7 @@
                         self.flush(&mut store, root, &mut map_changes);
                         self.cell.restore(store);
 
-<<<<<<< HEAD
-                        Ok(TableStatus::Complete(Table::new(self.cell.clone(), root, self.table_counter.clone(), self.log.try_clone().unwrap())))
-=======
                         Ok(TableStatus::Complete(Table::new(self.cell.clone(), root, store.maps_db)))
->>>>>>> f1cbcffa
                     }
                     None => {
                         // No node received: the new table's `root` should be `Empty`
@@ -104,12 +96,7 @@
                         Ok(TableStatus::Complete(Table::new(
                             self.cell.clone(),
                             Label::Empty,
-<<<<<<< HEAD
-                            self.table_counter.clone(),
-                            self.log.try_clone().unwrap()
-=======
                             store.maps_db
->>>>>>> f1cbcffa
                         )))
                     }
                 }
